// +build testsa

package spamc

import (
	"context"
	"fmt"
	"io"
	"os"
	"strings"
	"testing"
)

var addr = os.Getenv("SPAMC_SA_ADDRESS") + ":783"

<<<<<<< HEAD
=======
// Basic test to confirm that the commands return *something* until we have more
// robust test in place.
func TestSACommands(t *testing.T) {
	client := New(addr, 0)
	message := "Subject: Hello, world!\r\n\r\nTest message.\r\n"

	cases := []struct {
		name string
		fun  func(context.Context, io.Reader, Header) (*Response, error)
	}{
		//{"Check", client.Check},
		//{"Symbols", client.Symbols},
		{"Report", client.Report},
		{"ReportIfSpam", client.ReportIfSpam},
		{"Process", client.Process},
		{"Header", client.Headers},
	}

	for _, tc := range cases {
		t.Run(fmt.Sprintf("%v", tc.name), func(t *testing.T) {
			r, err := tc.fun(context.Background(), strings.NewReader(message), nil)
			if err != nil {
				t.Fatalf("error: %v\nmessage: %#v", err, message)
			}
			if r == nil {
				t.Fatal("r is nil")
			}
		})
	}
}

>>>>>>> f2684277
func TestSAPing(t *testing.T) {
	client := New(addr, 0)
	err := client.Ping(context.Background())
	if err != nil {
		t.Fatal(err)
	}
}

func TestSATell(t *testing.T) {
	client := New(addr, 0)
	message := strings.NewReader("Subject: Hello, world!\r\n\r\nTest message.\r\n")
	r, err := client.Tell(context.Background(), message, Header{
		"Message-class": "spam",
		"Set":           "local",
	})
	if err != nil {
		t.Fatal(err)
	}
	if r == nil {
		t.Fatal("r is nil")
	}
}

func TestSALearn(t *testing.T) {
	client := New(addr, 0)
	message := strings.NewReader("Subject: Hello, world!\r\n\r\nTest message.\r\n")
	r, err := client.Learn(context.Background(), LearnHam, message, nil)
	if err != nil {
		t.Fatal(err)
	}
	if r == nil {
		t.Fatal("r is nil")
	}
}

func TestSANoTrailingNewline(t *testing.T) {
	client := New(addr, 0)

	r, err := client.Check(context.Background(), strings.NewReader("woot"), nil)
	if err != nil {
		t.Fatal(err)
	}
	if r == nil {
		t.Fatal("r is nil")
	}

	r, err = client.Check(context.Background(), strings.NewReader("Subject: woot\r\n\r\nwoot"), nil)
	if err != nil {
		t.Fatal(err)
	}
	if r == nil {
		t.Fatal("r is nil")
	}
}

func TestSACheck(t *testing.T) {
	client := New(addr, 0)
	r, err := client.Check(context.Background(), strings.NewReader("\r\nPenis viagra\r\n"), nil)
	if err != nil {
		t.Fatal(err)
	}
	if r == nil {
		t.Fatal("r is nil")
	}
}

func TestSASymbols(t *testing.T) {
	client := New(addr, 0)
	r, err := client.Symbols(context.Background(), strings.NewReader(""+
		"Date: now\r\n"+
		"From: a@example.com\r\n"+
		"Subject: Hello\r\n"+
		"Message-ID: <serverfoo2131645635@example.com>\r\n"+
		"\r\n\r\nthe body\r\n"+
		""), nil)
	if err != nil {
		t.Fatal(err)
	}
	if r == nil {
		t.Fatal("r is nil")
	}
}

func TestSAReport(t *testing.T) {
	client := New(addr, 0)
	r, err := client.Report(context.Background(), ""+
		"Date: now\r\n"+
		"From: a@example.com\r\n"+
		"Subject: Hello\r\n"+
		"Message-ID: <serverfoo2131645635@example.com>\r\n"+
		"\r\n\r\nthe body"+
		"", nil)
	if err != nil {
		t.Fatal(err)
	}
	if r == nil {
		t.Fatal("r is nil")
	}

	fmt.Printf("%#v\n", r)
}<|MERGE_RESOLUTION|>--- conflicted
+++ resolved
@@ -5,7 +5,6 @@
 import (
 	"context"
 	"fmt"
-	"io"
 	"os"
 	"strings"
 	"testing"
@@ -13,40 +12,6 @@
 
 var addr = os.Getenv("SPAMC_SA_ADDRESS") + ":783"
 
-<<<<<<< HEAD
-=======
-// Basic test to confirm that the commands return *something* until we have more
-// robust test in place.
-func TestSACommands(t *testing.T) {
-	client := New(addr, 0)
-	message := "Subject: Hello, world!\r\n\r\nTest message.\r\n"
-
-	cases := []struct {
-		name string
-		fun  func(context.Context, io.Reader, Header) (*Response, error)
-	}{
-		//{"Check", client.Check},
-		//{"Symbols", client.Symbols},
-		{"Report", client.Report},
-		{"ReportIfSpam", client.ReportIfSpam},
-		{"Process", client.Process},
-		{"Header", client.Headers},
-	}
-
-	for _, tc := range cases {
-		t.Run(fmt.Sprintf("%v", tc.name), func(t *testing.T) {
-			r, err := tc.fun(context.Background(), strings.NewReader(message), nil)
-			if err != nil {
-				t.Fatalf("error: %v\nmessage: %#v", err, message)
-			}
-			if r == nil {
-				t.Fatal("r is nil")
-			}
-		})
-	}
-}
-
->>>>>>> f2684277
 func TestSAPing(t *testing.T) {
 	client := New(addr, 0)
 	err := client.Ping(context.Background())
@@ -132,13 +97,13 @@
 
 func TestSAReport(t *testing.T) {
 	client := New(addr, 0)
-	r, err := client.Report(context.Background(), ""+
+	r, err := client.Report(context.Background(), strings.NewReader(""+
 		"Date: now\r\n"+
 		"From: a@example.com\r\n"+
 		"Subject: Hello\r\n"+
 		"Message-ID: <serverfoo2131645635@example.com>\r\n"+
 		"\r\n\r\nthe body"+
-		"", nil)
+		""), nil)
 	if err != nil {
 		t.Fatal(err)
 	}
