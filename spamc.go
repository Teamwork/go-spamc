package spamc

import (
	"bufio"
	"bytes"
	"context"
	"errors"
	"fmt"
	"io"
	"net"
	"net/textproto"
	"os"
	"strconv"
	"strings"
	"time"
)

const clientProtocolVersion = "1.5"

var serverProtocolVersions = []string{"1.0", "1.1"}

// mapping of the error codes to the error messages.
var errorMessages = map[int]string{
	64: "Command line usage error",               // EX_USAGE
	65: "Data format error",                      // EX_DATA_ERR
	66: "Cannot open input",                      // EX_NO_INPUT
	67: "Addressee unknown",                      // EX_NO_USER
	68: "Host name unknown",                      // EX_NO_HOST
	69: "Service unavailable",                    // EX_UNAVAILABLE
	70: "Internal software error",                // EX_SOFTWARE
	71: "System error",                           // EX_OSERR
	72: "Critical OS file missing",               // EX_OSFILE
	73: "Can't create (user) output file",        // EX_CANTCREAT
	74: "Input/output error",                     // EX_IOERR
	75: "Temp failure; user is invited to retry", // EX_TEMPFAIL
	76: "Remote error in protocol",               // EX_PROTOCOL
	77: "Permission denied",                      // EX_NOPERM
	78: "Configuration error",                    // EX_CONFIG
	79: "Read timeout",                           // EX_TIMEOUT
}

// Temporary hack to write tests.
var testConnHook net.Conn

// send a command to spamd.
func (c *Client) send(
	ctx context.Context,
	cmd string,
	message io.ReadSeeker,
	headers Header,
) (io.ReadCloser, error) {

	var conn net.Conn
	if testConnHook != nil {
		conn = testConnHook
	} else {
		var err error
		conn, err = c.dial(ctx)
		if err != nil {
			return nil, fmt.Errorf("could not dial to %v: %v", c.host, err)
		}
	}

	if err := c.write(conn, cmd, message, headers); err != nil {
		return nil, err
	}

	return conn, nil
}

// isASCII checks for non-ascii bytes
func (c Client) isASCII(m []byte) bool {
	for _, c := range m {
		if c > 127 {
			return false
		}
	}
	return true
}

// isMessageTerminated will check to see if the message is \r\n terminated
func (c Client) isMessageTerminated(message io.ReadSeeker) (bool, error) {
	// make sure to seek back to the current position or
	// we mess up the internal message pointer
	current, _ := message.Seek(0, io.SeekCurrent)
	defer message.Seek(current, io.SeekStart) // nolint: errcheck

	_, err := message.Seek(-2, io.SeekEnd)

	if err != nil {
		return false, err
	}
	buf := make([]byte, 2)
	_, err = message.Read(buf)
	if err != nil {
		return false, err
	}
	if bytes.Equal(buf, []byte("\r\n")) {
		// and we are done, its terminated
		return true, nil
	}
	return false, nil
}

// rearrangeMessageReader will rearrange the message reader to make sure SA will understand the message
func (c Client) rearrangeMessageReader(message io.ReadSeeker, size int64) (io.Reader, int64, error) {
	var headers bytes.Buffer
	var rest bytes.Buffer

	r := bufio.NewReader(message)

	var returnError error

	// we assume that there is no newline between headers and body, so increment size
	size += 2

	for {
		chars, err := r.Peek(2)
		if err != nil {
			returnError = err
			break
		}
		if bytes.Equal(chars, []byte("\r\n")) {
			// we were wrong there was a newline between headers and body
			// decrement size
			size -= 2
			// read and discard it, and we are done
			_, err = r.Read(make([]byte, 2))
			if err != nil {
				returnError = err
			}
			break
		}
		if chars[0] == ' ' || chars[0] == '\t' {
			// if we have a previous key append value, and continue
			// if not we are not reading headers
			if headers.Len() > 0 {
				line, err := r.ReadSlice('\n')
				if err != nil {
					rest.Write(line)
					returnError = err
					break
				}
				headers.Write(line)
				continue
			} else {
				// this line start with whitespace but there is no
				// previous header to append, so it's not a header
				returnError = errors.New("multiline header part found without first header")
				break
			}
		}

		// it should be a header read it
		line, err := r.ReadSlice('\n')

		if err != nil {
			rest.Write(line)
			returnError = err
			break
		}
		// Check for a key, we must have one for it to be a header
		i := bytes.IndexByte(line, ':')
		if i < 0 {
			rest.Write(line)
			returnError = errors.New("malformed MIME header line: [" + string(line) + "]")
			break
		}
		if !c.isASCII(line[0:i]) {
			rest.Write(line)
			returnError = errors.New("non ascii characters found in header key: [" + string(line[0:i]) + "]")
			break
		}
		headers.Write(line)
	}

	messageTerminated, err := c.isMessageTerminated(message)
	if err != nil {
		returnError = err
	}

	end := ""
	if !messageTerminated {
		size += 2
		end = "\r\n"
	}

	resultReader := io.MultiReader(
		bufio.NewReader(&headers),
		strings.NewReader("\r\n"),
		bufio.NewReader(&rest),
		r,
		strings.NewReader(end),
	)

	// we might have hit EOF, reset that
	if returnError == io.EOF {
		returnError = nil
	}

	return resultReader, size, returnError
}

// write the command to the connection.
func (c *Client) write(
	conn net.Conn,
	cmd string,
	message io.ReadSeeker,
	headers Header,
) error {

	if strings.TrimSpace(cmd) == "" {
		return errors.New("empty command")
	}

	if headers == nil {
		headers = make(Header)
	}
	if _, ok := headers[HeaderUser]; !ok && c.DefaultUser != "" {
		headers.Add(HeaderUser, c.DefaultUser)
	}

	buf := bytes.NewBufferString("")
	w := bufio.NewWriter(buf)
	tp := textproto.NewWriter(w)

	// Make sure to seek to start of message
	if _, err := message.Seek(0, io.SeekStart); err != nil {
		return err
	}

<<<<<<< HEAD
	size := int64(-1)
	switch v := message.(type) {
	case *strings.Reader:
		size = v.Size()
	case *bytes.Reader:
		size = v.Size()
	case *os.File:
		stat, err := v.Stat()
		if err != nil {
			return err
		}
		size = stat.Size()
	}

	// make sure to delete a present content-length (and use it if
	// we could not set size above
	if _, ok := headers[HeaderContentLength]; ok {
		if size == -1 {
			headerContentLength, err := strconv.ParseInt(headers.Get(HeaderContentLength), 10, 64)
			if err != nil {
				return err
			}
			size = headerContentLength
		}
		// delete the Content-length header from headers is set, prevents double sending, can not use
		// headers.Delete here .. HeaderContentLength is not Canonical
		delete(headers, HeaderContentLength)
	}

	// Make the sure message always ends in \r\n, if it doesn't SA will just
	// keep reading from the connection and it will block until it timeouts.

	// messageReader contains the new message messageSize and we suppress warnings, _
	messageReader, messageSize, _ := c.rearrangeMessageReader(message, size)

	err := tp.PrintfLine("%v SPAMC/%v", cmd, clientProtocolVersion)
=======
	// Always add Content-length header.
	err = tp.PrintfLine("Content-length: %v", len(message))
>>>>>>> 4fc80d56
	if err != nil {
		return err
	}

	// Always add Content-length header.
	if messageSize >= 0 {
		err = tp.PrintfLine("Content-length: %v", messageSize)
		if err != nil {
			return err
		}
	}

	// Write headers.
	for k, vals := range headers {
		for _, v := range vals {
			err := tp.PrintfLine("%v: %v", k, v)
			if err != nil {
				return err
			}
		}
	}
	err = tp.PrintfLine("")
	if err != nil {
		return err
	}

	err = tp.W.Flush()
	if err != nil {
		return err
	}

	// Write to spamd.
	if _, err := io.Copy(conn, io.MultiReader(buf, messageReader)); err != nil {
		conn.Close() // nolint: errcheck
		return fmt.Errorf("could not send to spamd: %v", err)
	}

<<<<<<< HEAD
=======
	// Close connection for writing; this makes sure all buffered data is sent.
	switch cc := conn.(type) {
	case *net.TCPConn:
		return cc.CloseWrite()
	case *net.UnixConn:
		return cc.CloseWrite()
	}

>>>>>>> 4fc80d56
	return nil
}

func (c *Client) dial(ctx context.Context) (net.Conn, error) {
	conn, err := c.dialer.DialContext(ctx, "tcp", c.host)
	if err != nil {
		if conn != nil {
			conn.Close() // nolint: errcheck
		}
		return nil, fmt.Errorf("could not connect to spamd: %v", err)
	}

	// Set connection timeout
	err = conn.SetDeadline(time.Now().Add(c.dialer.Timeout))
	if err != nil {
		conn.Close() // nolint: errcheck
		return nil, fmt.Errorf("connection to spamd timed out: %v", err)
	}

	return conn, nil
}

// The spamd protocol is a HTTP-esque protocol; a response's first line is the
// response code:
//
//     SPAMD/1.1 0 EX_OK\r\n
//
// Next, it can set some headers:
//
//     Content-length: <size>\r\n
//
// After a blank line we get the response body, which is different for the
// various commands.
//
// A non-0 (or EX_OK) status code is considered an error.
func readResponse(read io.Reader) (headers Header, body string, err error) {
	data := bufio.NewReader(read)
	tp := textproto.NewReader(data)

	// We can't use textproto's ReadCodeLine() here, as SA's response is not
	// quite compatible.
	if err := parseCodeLine(tp, false); err != nil {
		return nil, "", err
	}

	tpHeader, err := tp.ReadMIMEHeader()
	if err != nil {
		return nil, "", fmt.Errorf("could not read headers: %v", err)
	}

	headers = Header(tpHeader)

	body, err = readBody(tp)
	if err != nil {
		return nil, "", fmt.Errorf("could not read body: %v", err)
	}

	return headers, body, nil
}

func parseCodeLine(tp *textproto.Reader, isPing bool) error {
	line, err := tp.ReadLine()
	if err != nil {
		return err
	}

	if len(line) < 11 {
		return fmt.Errorf("short response: %v", line)
	}
	if !strings.HasPrefix(line, "SPAMD/") {
		return fmt.Errorf("unrecognised response: %v", line)
	}

	version := line[6:9]

	// The PING command is special as it will return the *client* version,
	// rather than the server version.
	if isPing {
		if version != clientProtocolVersion {
			return fmt.Errorf("unexpected version: %v; we expected %v",
				version, clientProtocolVersion)
		}
	} else {
		// in some errors it uses version 1.0, so accept both 1.0 and 1.1.
		//     spamd/1.0 76 bad header line: asdasd
		if !supportedVersion(version) {
			return fmt.Errorf("unknown server protocol version %v; we only understand versions %v",
				version, serverProtocolVersions)
		}
	}

	s := strings.Split(line[10:], " ")
	code, err := strconv.Atoi(s[0])
	if err != nil {
		return fmt.Errorf("could not parse return code: %v", err)
	}
	if code != 0 {
		text := strings.Join(s[1:], " ")
		if msg, ok := errorMessages[code]; ok {
			return fmt.Errorf("spamd returned code %v: %v: %v", code, msg, text)
		}
		return fmt.Errorf("spamd returned code %v: %v", code, text)
	}

	return nil
}

func supportedVersion(v string) bool {
	for i := range serverProtocolVersions {
		if serverProtocolVersions[i] == v {
			return true
		}
	}
	return false
}

func readBody(tp *textproto.Reader) (string, error) {
	body := ""
loop:
	for {
		line, err := tp.ReadLine()
		switch err {
		case nil:
			// Do nothing
		case io.EOF:
			break loop
		default:
			return "", err
		}

		body += line + "\r\n"
	}

	return body, nil
}

// Parse the Spam: response header:
//    Spam <yes|no> ; <score> / <base-score>
// example:
//    Spam: yes ; 6.66 / 5.0
func parseSpamHeader(respHeaders Header) (bool, float64, float64, error) {
	spam, ok := respHeaders["Spam"]
	if !ok || len(spam) == 0 {
		return false, 0, 0, errors.New("header missing")
	}

	if len(spam[0]) == 0 {
		return false, 0, 0, errors.New("header empty")
	}

	s := strings.Split(spam[0], ";")
	if len(s) != 2 {
		return false, 0, 0, fmt.Errorf("unexpected data: %v", spam[0])
	}

	isSpam := false
	switch strings.ToLower(strings.TrimSpace(s[0])) {
	case "true", "yes":
		isSpam = true
	case "false", "no":
		isSpam = false
	default:
		return false, 0, 0, fmt.Errorf("unknown spam status: %v", s[0])
	}

	split := strings.Split(s[1], "/")
	if len(split) != 2 {
		return false, 0, 0, fmt.Errorf("unexpected data: %v", s[1])
	}
	score, err := strconv.ParseFloat(strings.TrimSpace(split[0]), 64)
	if err != nil {
		return false, 0, 0, fmt.Errorf("could not parse spam score: %v", err)
	}
	baseScore, err := strconv.ParseFloat(strings.TrimSpace(split[1]), 64)
	if err != nil {
		return false, 0, 0, fmt.Errorf("could not parse base spam score: %v", err)
	}

	return isSpam, score, baseScore, nil
}<|MERGE_RESOLUTION|>--- conflicted
+++ resolved
@@ -229,7 +229,6 @@
 		return err
 	}
 
-<<<<<<< HEAD
 	size := int64(-1)
 	switch v := message.(type) {
 	case *strings.Reader:
@@ -266,10 +265,6 @@
 	messageReader, messageSize, _ := c.rearrangeMessageReader(message, size)
 
 	err := tp.PrintfLine("%v SPAMC/%v", cmd, clientProtocolVersion)
-=======
-	// Always add Content-length header.
-	err = tp.PrintfLine("Content-length: %v", len(message))
->>>>>>> 4fc80d56
 	if err != nil {
 		return err
 	}
@@ -307,8 +302,6 @@
 		return fmt.Errorf("could not send to spamd: %v", err)
 	}
 
-<<<<<<< HEAD
-=======
 	// Close connection for writing; this makes sure all buffered data is sent.
 	switch cc := conn.(type) {
 	case *net.TCPConn:
@@ -317,7 +310,6 @@
 		return cc.CloseWrite()
 	}
 
->>>>>>> 4fc80d56
 	return nil
 }
 
